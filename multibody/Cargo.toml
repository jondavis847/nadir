[package]
name = "multibody"
version = "0.1.0"
edition = "2021"

[dependencies]
transforms = {path = "../transforms"}
coordinate_systems = {path = "../coordinate_systems"}
differential_equations = {path = "../differential_equations"}
geometry = {path = "../geometry"}
rotations = {path = "../rotations"}
spatial_algebra = {path = "../spatial_algebra"}
mass_properties = {path = "../mass_properties"}
uuid = { version = "1.8.0", features = ["v4"] }
utilities = {path = "../utilities"}
polars = "0.41.2"
chrono = "0.4.38"
<<<<<<< HEAD
gravity = {path = "../gravity"}
=======
nalgebra = "0.33.0"
>>>>>>> 0373cb58
<|MERGE_RESOLUTION|>--- conflicted
+++ resolved
@@ -15,8 +15,4 @@
 utilities = {path = "../utilities"}
 polars = "0.41.2"
 chrono = "0.4.38"
-<<<<<<< HEAD
-gravity = {path = "../gravity"}
-=======
-nalgebra = "0.33.0"
->>>>>>> 0373cb58
+nalgebra = "0.33.0"