[package]
name = "aerospace"
version = "0.1.0"
edition = "2021"

[dependencies]
<<<<<<< HEAD
nalgebra = "0.33.0"
ndarray = { version = "0.16.1", features = ["approx"] }
matfile = { version = "0.4.1", features = ["ndarray"] }
=======
nalgebra = { version = "0.33.0", features = ["serde", "serde-serialize"] }
serde = { version = "1.0.204", features = ["derive"] }
>>>>>>> 8e795e55
<|MERGE_RESOLUTION|>--- conflicted
+++ resolved
@@ -4,11 +4,4 @@
 edition = "2021"
 
 [dependencies]
-<<<<<<< HEAD
-nalgebra = "0.33.0"
-ndarray = { version = "0.16.1", features = ["approx"] }
-matfile = { version = "0.4.1", features = ["ndarray"] }
-=======
-nalgebra = { version = "0.33.0", features = ["serde", "serde-serialize"] }
-serde = { version = "1.0.204", features = ["derive"] }
->>>>>>> 8e795e55
+nalgebra = "0.33.0"