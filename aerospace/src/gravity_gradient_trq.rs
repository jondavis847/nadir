
use nalgebra::{Matrix3, Vector3};
use rotations::{rotation_matrix::RotationMatrix, RotationTrait};

pub const EARTH_MU: f64 = 3.986004418e14; // mu (m^3/s^2)
pub struct GravGradientTrq {
    //pub value: Vector3<f64>,
}
impl GravGradientTrq {
    pub fn calculate(
        &self,
        position: Vector3<f64>, // ECEF position
        q: &RotationMatrix,           // attitude i2b        
        a_f2i: &RotationMatrix,       // rotation ECEFToECI        
        moi: Matrix3<f64>,      // moment of inertia
        _mu: f64,                //Earth gravitational parameter, [m^3/s^2]
    ) -> Vector3<f64> {
        let mu = EARTH_MU;
        let n2 = mu / (position.norm()).powi(3); // square of orbital rate  [rad^2/s^2]        
        let a3: Vector3<f64> = -position / position.norm(); // LVLH Nadir
        let r_ecef_to_bcs = *q * *a_f2i;
        let a3_bcs: Vector3<f64> = r_ecef_to_bcs.inv().transform(a3);

        let gg_trq = 3.0 * n2 * a3_bcs.cross(&(moi * a3_bcs));
        gg_trq
    }
}

#[cfg(test)]
mod tests {
    use super::*;
    use approx_eq::assert_approx_eq;
    //const TOL: f64 = 10e-12;
    use rotations::quaternion::Quaternion;
    use approx::assert_relative_eq;

    #[test]
    fn test_gravity_gradient() {
        let g = GravGradientTrq{};
        let _mu = EARTH_MU;
        let position = Vector3::new(
            -821562.9892, 
            -906648.2064,
            -6954665.433); // from XINA (for PACE)
        let q = Quaternion::new(
            -0.053748871,
            -0.067546444,
            -0.994337304,
            -0.061982758); // from XINA (for PACE)
        let q_rot = RotationMatrix::from(q);
        
        let a_f2i = RotationMatrix::new(
            -0.80724874, -0.590206523, 0.002394065,
            0.590208289, -0.807250998, 0.0000388,
            0.001909682, 0.001444358, 0.999997133).unwrap(); // from XINA
        let moi:Matrix3<f64> = Matrix3::new(
            1.479651660912721e3,  -0.048887166933248e3,   0.034284737749261e3,
            -0.048887166933248e3,   1.384248902142130e3,  -0.089444552930578e3,
            0.034284737749261e3,  -0.089444552930578e3,   2.296663349501903e3,); 
        let mu = EARTH_MU;

        let gg = g.calculate(position, &q_rot, &a_f2i.into(), moi, mu);
        let expected_gg: nalgebra::Matrix<f64, nalgebra::Const<3>, nalgebra::Const<1>, nalgebra::ArrayStorage<f64, 3, 1>>= Vector3::new(
            0.872625864581703e-3,
            -0.595283109273388e-3,
            -0.116261767084494e-3); // get this from Matlab
<<<<<<< HEAD

        // assert_eq!(gg, expected_gg);
        assert_relative_eq!(gg.x, expected_gg.x, max_relative = 1e-3);
        assert_relative_eq!(gg.y, expected_gg.y, max_relative = 1e-3);
        assert_relative_eq!(gg.z, expected_gg.z, max_relative = 1e-3);

=======
        
        assert_approx_eq!(gg.x, expected_gg.x);
        assert_approx_eq!(gg.y,expected_gg.y);
        assert_approx_eq!(gg.z,expected_gg.z);
>>>>>>> 32ad839d
    }

}<|MERGE_RESOLUTION|>--- conflicted
+++ resolved
@@ -64,19 +64,12 @@
             0.872625864581703e-3,
             -0.595283109273388e-3,
             -0.116261767084494e-3); // get this from Matlab
-<<<<<<< HEAD
 
         // assert_eq!(gg, expected_gg);
         assert_relative_eq!(gg.x, expected_gg.x, max_relative = 1e-3);
         assert_relative_eq!(gg.y, expected_gg.y, max_relative = 1e-3);
         assert_relative_eq!(gg.z, expected_gg.z, max_relative = 1e-3);
 
-=======
-        
-        assert_approx_eq!(gg.x, expected_gg.x);
-        assert_approx_eq!(gg.y,expected_gg.y);
-        assert_approx_eq!(gg.z,expected_gg.z);
->>>>>>> 32ad839d
     }
 
 }