--- conflicted
+++ resolved
@@ -165,12 +165,9 @@
 impl GravityTrait for TwoBodyGravity {
     fn calculate(&self, position: Vector3<f64>) -> Vector3<f64> {
         let position_mag = position.magnitude();
-<<<<<<< HEAD
         if position_mag < 0.1 {
             println!("WARNING! division by zero on two body gravity!");
         }
-=======
->>>>>>> 32ad839d
         -position * self.mu / position_mag.powi(3) // point mass two body model
     }
 }
@@ -198,7 +195,6 @@
             cm_lambda,
             position_mag,
             scale_factor,
-<<<<<<< HEAD
         );        
         g_ecef
     }
@@ -216,21 +212,6 @@
     if sphi.abs() <= f64::EPSILON {
         sphi = 0.0;
     }
-=======
-        );
-        fn legendre_func(phi: f64, maxdeg: usize) -> (Vec<Vec<f64>>, Vec<Vec<f64>>) {
-            let mut p = vec![vec![0.0; maxdeg + 3]; maxdeg + 3];
-            let mut scale_factor = vec![vec![0.0; maxdeg + 3]; maxdeg + 3];
-            let mut cphi: f64 = (PI / 2.0 - phi).cos();
-            let mut sphi: f64 = (PI / 2.0 - phi).sin();
-            // Force numerically zero values to be exactly zero
-            if cphi.abs() <= f64::EPSILON {
-                cphi = 0.0;
-            }
-            if sphi.abs() <= f64::EPSILON {
-                sphi = 0.0;
-            }
->>>>>>> 32ad839d
 
             // Seeds for recursion formula
             p[0][0] = 1.0; // n = 0, m = 0
