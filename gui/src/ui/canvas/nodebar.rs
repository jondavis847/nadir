--- conflicted
+++ resolved
@@ -8,11 +8,7 @@
 use crate::ui::mouse::{MouseButton, MouseButtonReleaseEvents};
 
 pub enum NodebarMessage {
-<<<<<<< HEAD
-    NewComponent(DummyComponent),
-=======
     NewComponent(ActiveModal),
->>>>>>> f6208f10
 }
 
 #[derive(Debug, Clone)]
@@ -41,16 +37,6 @@
 }
 
 #[derive(Debug, Clone)]
-<<<<<<< HEAD
-pub struct NodebarMap {
-    pub base: Uuid,
-    pub body: Uuid,
-    pub revolute: Uuid,
-}
-
-#[derive(Debug, Clone)]
-=======
->>>>>>> f6208f10
 pub struct Nodebar {
     pub bounds: Rectangle,
     pub dummies: Dummies,
@@ -133,13 +119,6 @@
                     MouseButtonReleaseEvents::DoubleClick => {}
                     MouseButtonReleaseEvents::SingleClick => {
                         // SingleClick is < 200 ms, which you can move and drop fast enough technically
-<<<<<<< HEAD
-                        message = Some(NodebarMessage::NewComponent(nodebarnode.component_type.clone()));
-                        nodebarnode.go_home();
-                    }
-                    MouseButtonReleaseEvents::Held => {
-                        message = Some(NodebarMessage::NewComponent(nodebarnode.component_type.clone()));
-=======
                         message = Some(NodebarMessage::NewComponent(ActiveModal::new(
                             nodebarnode.component_type,
                             None,
@@ -151,7 +130,6 @@
                             nodebarnode.component_type,
                             None,
                         )));
->>>>>>> f6208f10
                         nodebarnode.go_home();
                     }
                     MouseButtonReleaseEvents::Nothing => {}
@@ -190,23 +168,14 @@
     label: &str,
     count: &mut f32,
     component_type: DummyComponent,
-<<<<<<< HEAD
-) -> NodebarNode {
-    let padding = 15.0;
-=======
     x: f32,
 ) -> NodebarNode {
     let padding = 25.0;
->>>>>>> f6208f10
     let height = 50.0;
     let node_size = Size::new(100.0, height);
     let home = Point::new(x + padding, *count * padding + (*count - 1.0) * height);
 
-<<<<<<< HEAD
-    let node = Node::new(label.to_string(), Rectangle::new(home, node_size)); //, label.to_string());
-=======
     let node = Node::new(label.to_string(), Rectangle::new(home, node_size),1.0); //, label.to_string());
->>>>>>> f6208f10
 
     *count += 1.0;
     NodebarNode::new(component_type, home, node)
