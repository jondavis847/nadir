[package]
name = "gdt"
version = "0.1.0"
edition = "2021"

[workspace]
members = [ "benchmarks",    
<<<<<<< HEAD
    "coordinate_systems", "differential_equations", "gravity",
=======
    "coordinate_systems", "differential_equations","gui",
>>>>>>> 347e9346
    "linear_algebra", "mass_properties",
    "multibody", 
    "rotations", "sim_value", "spatial_algebra",
    "transforms", "utilities",    
]

[dependencies]
coordinate_systems = {path = "./coordinate_systems"}
differential_equations = {path = "./differential_equations"}
mass_properties = {path = "./mass_properties"}
multibody = { path = "./multibody" }
rotations = { path = "./rotations" }
transforms = { path = "./transforms" }
<<<<<<< HEAD
mass_properties = {path = "./mass_properties"}
gravity = {path = "./gravity"}
=======

# Enable a small amount of optimization in debug mode
[profile.dev]
opt-level = 0

# Enable high optimizations for dependencies (incl. Bevy), but not for our code:
[profile.dev.package."*"]
opt-level = 0
>>>>>>> 347e9346
<|MERGE_RESOLUTION|>--- conflicted
+++ resolved
@@ -5,11 +5,7 @@
 
 [workspace]
 members = [ "benchmarks",    
-<<<<<<< HEAD
-    "coordinate_systems", "differential_equations", "gravity",
-=======
     "coordinate_systems", "differential_equations","gui",
->>>>>>> 347e9346
     "linear_algebra", "mass_properties",
     "multibody", 
     "rotations", "sim_value", "spatial_algebra",
@@ -23,10 +19,6 @@
 multibody = { path = "./multibody" }
 rotations = { path = "./rotations" }
 transforms = { path = "./transforms" }
-<<<<<<< HEAD
-mass_properties = {path = "./mass_properties"}
-gravity = {path = "./gravity"}
-=======
 
 # Enable a small amount of optimization in debug mode
 [profile.dev]
@@ -34,5 +26,4 @@
 
 # Enable high optimizations for dependencies (incl. Bevy), but not for our code:
 [profile.dev.package."*"]
-opt-level = 0
->>>>>>> 347e9346
+opt-level = 0