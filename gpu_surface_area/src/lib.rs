use std::{collections::HashMap, num::NonZeroU64};

use bytemuck::{Pod, Zeroable};
use glam::{Mat4, Vec3, Vec4};
use nadir_3d::{
    geometry::{Geometry, GeometryState, GeometryTrait},
    vertex::simple_vertices,
};
use wgpu::util::DeviceExt;

use crate::surface_area::{AerodynamicsResult, SurfaceAreaCalculator};

pub mod atomic_accumulation;
pub mod parallel_reduction;
pub mod surface_area;

pub enum GpuCalculatorMethod {
    Rasterization {
        resolution: u32,
        safety_factor: f32,
    },
    RayTracing {
        nrays_x: u32,
        nrays_y: u32,
    },
}

#[derive(Eq, PartialEq, Hash, Copy, Clone, Debug)]
pub struct GeometryId(usize);

pub struct GeometryData {
    geometry: Geometry,
    uniforms: GeometryUniforms,
    max_vertex_mag: f32,
}

#[derive(Copy, Clone, Debug, Default)]
pub struct SceneBounds {
    min_x: f32,
    max_x: f32,
    min_y: f32,
    max_y: f32,
    min_z: f32,
    max_z: f32,
}

/// Stores per-object counts or area values computed by the reduction pass.
/// Indexed by object ID.
pub struct ReductionBuffers {
    pub per_object_sum: wgpu::Buffer, // Output of reduction pass
    pub staging_buffer: wgpu::Buffer, // For copying to CPU if needed
    pub bind_group: wgpu::BindGroup,
    pub bind_group_layout: wgpu::BindGroupLayout,
}

impl ReductionBuffers {
    fn new(device: &wgpu::Device, num_objects: usize) -> Self {
        let buffer_size = (num_objects * std::mem::size_of::<f32>()) as u64;

        // 1. Output buffer for compute shader to write per-object sums
        let per_object_sum = device.create_buffer(&wgpu::BufferDescriptor {
            label: Some("Per-Object Sum Buffer"),
            size: buffer_size,
            usage: wgpu::BufferUsages::STORAGE | wgpu::BufferUsages::COPY_SRC,
            mapped_at_creation: false,
        });

        // 2. Staging buffer for CPU readback
        let staging_buffer = device.create_buffer(&wgpu::BufferDescriptor {
            label: Some("Per-Object Sum Staging Buffer"),
            size: buffer_size,
            usage: wgpu::BufferUsages::MAP_READ | wgpu::BufferUsages::COPY_DST,
            mapped_at_creation: false,
        });

        // 3. Bind group layout
        let bind_group_layout = device.create_bind_group_layout(
            &wgpu::BindGroupLayoutDescriptor {
                label: Some("Reduction Bind Group Layout"),
                entries: &[wgpu::BindGroupLayoutEntry {
                    binding: 0,
                    visibility: wgpu::ShaderStages::COMPUTE,
                    ty: wgpu::BindingType::Buffer {
                        ty: wgpu::BufferBindingType::Storage { read_only: false },
                        has_dynamic_offset: false,
                        min_binding_size: NonZeroU64::new(std::mem::size_of::<f32>() as u64),
                    },
                    count: None,
                }],
            },
        );

        // 4. Bind group
        let bind_group = device.create_bind_group(&wgpu::BindGroupDescriptor {
            label: Some("Reduction Bind Group"),
            layout: &bind_group_layout,
            entries: &[wgpu::BindGroupEntry {
                binding: 0,
                resource: per_object_sum.as_entire_binding(),
            }],
        });

        ReductionBuffers {
            per_object_sum,
            staging_buffer,
            bind_group,
            bind_group_layout,
        }
    }
}

#[repr(C)]
#[derive(Clone, Copy, Zeroable, Pod)]
struct SharedUniforms {
    projection_matrix: Mat4,
}

#[repr(C)]
#[derive(Clone, Copy, Zeroable, Pod)]
struct GeometryUniforms {
    world_transform: Mat4,
    id: u32,
    _padding: [u32; 3], // Align to 16 bytes
}

pub struct GpuGeometryResources {
    bind_group: wgpu::BindGroup,
    uniform_buffer: wgpu::Buffer,
    vertex_buffer: wgpu::Buffer,
    vertex_count: u32,
}

pub struct GpuInitialized {
    device: wgpu::Device,
    queue: wgpu::Queue,
    // object_id_texture:
    /// Stores a unique integer ID for each visible fragment's geometry.
    /// Each object gets a unique ID (1, 2, 3, ...), and 0 means background.
    /// Used to count visible pixels per object (e.g., for surface area calculation).
    object_id_texture: wgpu::TextureView,
    /// position_texture:
    /// Stores the interpolated body-space or world-space position of each visible fragment.
    /// Used to compute the center of pressure by summing (area * position) per fragment.
    /// Also useful for lighting, normals, or SRP direction-based force calculations.
    position_texture: wgpu::TextureView,
    /// depth_texture:
    /// Stores depth values for fragments and enables depth testing during rasterization.
    /// Ensures only the nearest (visible) fragments are drawn when objects overlap.
    /// Prevents back surfaces and occluded geometry from contributing to area/CoP/SRP.
    depth_texture: wgpu::TextureView,
    geometry: HashMap<GeometryId, GpuGeometryResources>,
    geometry_uniform_bindgroup_layout: wgpu::BindGroupLayout,
    //reduction_buffers: ReductionBuffers,
    shared_uniform_buffer: wgpu::Buffer,
    shared_bind_group: wgpu::BindGroup,
    shared_bind_group_layout: wgpu::BindGroupLayout,
    resolution: u32,
}

pub struct GpuCalculator {
    method: GpuCalculatorMethod,
    geometry: HashMap<GeometryId, GeometryData>,
    surface_area: Option<SurfaceAreaCalculator>,
    //center_of_pressure: Option<CenterOfPressureCalculator>,
    //solar_radiation_pressure: Option<SrpCalculator>,
    initialized: Option<GpuInitialized>,
    scene_bounds: SceneBounds,
}

impl GpuCalculator {
    pub fn new() -> Self {
        Self {
<<<<<<< HEAD
            method: GpuCalculatorMethod::Rasterization { resolution: 512, safety_factor: 1.0 },
=======
            method: GpuCalculatorMethod::Rasterization { resolution: 128, safety_factor: 1.0 },
>>>>>>> 732e499e
            geometry: HashMap::new(),
            surface_area: None,
            initialized: None,
            scene_bounds: SceneBounds::default(),
        }
    }

    pub fn add_geometry(&mut self, geometry: Geometry, state: &GeometryState) -> GeometryId {
        let id = GeometryId(
            self.geometry
                .len()
                + 1,
        );

        let world_transform = geometry
            .get_transform(state)
            .transformation_matrix;

        // Create a transform without translation (only scale + rotation)
        let mut scale_rotation_transform = world_transform;
        scale_rotation_transform.w_axis = Vec4::new(0.0, 0.0, 0.0, 1.0); // Remove translation

        let vertices = geometry.get_vertices();
        let mut max_vertex_mag = 0.0;
        for vertex in vertices {
            // Transform vertex with scale + rotation only
            let transformed_pos = scale_rotation_transform
                * vertex
                    .pos
                    .extend(1.0);
            let transformed_pos_3d = transformed_pos.truncate();

            let mag = transformed_pos_3d.length();
            if mag > max_vertex_mag {
                max_vertex_mag = mag;
            }
        }

        self.geometry
            .insert(
                id,
                GeometryData {
                    geometry,
                    uniforms: GeometryUniforms {
                        world_transform,
                        id: id.0 as u32,
                        _padding: [0; 3],
                    },
                    max_vertex_mag,
                },
            );

        id
    }

    pub fn calculate_scene_bounds(&mut self) {
        // for scene bounds calculations
        let mut scene_bounds = SceneBounds {
            min_x: std::f32::INFINITY,
            max_x: -std::f32::INFINITY,
            min_y: std::f32::INFINITY,
            max_y: -std::f32::INFINITY,
            min_z: std::f32::INFINITY,
            max_z: -std::f32::INFINITY,
        };

        for (_, geometry) in &self.geometry {
            // calculate bounding box
            let world_position = geometry
                .uniforms
                .world_transform
                .col(3);

            let geometry_bounds = SceneBounds {
                min_x: world_position.x - geometry.max_vertex_mag,
                max_x: world_position.x + geometry.max_vertex_mag,
                min_y: world_position.y - geometry.max_vertex_mag,
                max_y: world_position.y + geometry.max_vertex_mag,
                min_z: world_position.z - geometry.max_vertex_mag,
                max_z: world_position.z + geometry.max_vertex_mag,
            };
            scene_bounds.min_x = scene_bounds
                .min_x
                .min(geometry_bounds.min_x);
            scene_bounds.max_x = scene_bounds
                .max_x
                .max(geometry_bounds.max_x);
            scene_bounds.min_y = scene_bounds
                .min_y
                .min(geometry_bounds.min_y);
            scene_bounds.max_y = scene_bounds
                .max_y
                .max(geometry_bounds.max_y);
            scene_bounds.min_z = scene_bounds
                .min_z
                .min(geometry_bounds.min_z);
            scene_bounds.max_z = scene_bounds
                .max_z
                .max(geometry_bounds.max_z);
        }
        self.scene_bounds = scene_bounds;
    }

    pub fn calculate_surface_area(&mut self, view_direction: &[f32; 3]) -> Vec<AerodynamicsResult> {
        // recalculate the scene bounds with new transform information
        // FIXME: if we do this once per calc (aero, srp, cop) that seems wasteful
        self.calculate_scene_bounds();

        if let Some(initialized) = &mut self.initialized {
            // Initialize surface area calculator if needed
            if self
                .surface_area
                .is_none()
            {
                self.surface_area = Some(SurfaceAreaCalculator::new());
            }

            let surface_area_calc = self
                .surface_area
                .as_mut()
                .unwrap();

            let safety_factor = match self.method {
                GpuCalculatorMethod::Rasterization { safety_factor, .. } => safety_factor,
                GpuCalculatorMethod::RayTracing { .. } => todo!(),
            };

            // Use YOUR textures from GpuInitialized
            surface_area_calc.calculate(
                &initialized.device,
                &initialized.queue,
                &initialized.geometry,
                &self.scene_bounds,
                view_direction,
                initialized.resolution,
                safety_factor,
                &initialized.shared_uniform_buffer,
                &initialized.shared_bind_group,
                &initialized.object_id_texture,
                &initialized.depth_texture,
            )
        } else {
            panic!("GpuCalculator not initialized");
        }
    }

    // don't initialize until all geometries have been added
    // if geometries are added after initilization, can i just re call this, or do i need to drop gpu resources first somehow?
    pub fn initialize(&mut self) {
        let (resolution, _) = match self.method {
            GpuCalculatorMethod::Rasterization { resolution, safety_factor } => {
                (resolution, safety_factor)
            }
            _ => panic!("Ray tracing method not implemented yet"),
        };

        // Create WGPU device and queue
        let instance = wgpu::Instance::default();
        let adapter = pollster::block_on(
            instance.request_adapter(&wgpu::RequestAdapterOptions {
                power_preference: wgpu::PowerPreference::HighPerformance,
                compatible_surface: None,
                force_fallback_adapter: false,
            }),
        )
        .expect("Failed to find a GPU adapter");

        let (device, queue) = pollster::block_on(
            adapter.request_device(&wgpu::DeviceDescriptor {
                label: Some("GPU Device"),
                ..Default::default()
            }),
        )
        .expect("Failed to get device");

        // Create textures
        let size = wgpu::Extent3d {
            width: resolution,
            height: resolution,
            depth_or_array_layers: 1,
        };

        let object_id_texture = device.create_texture(&wgpu::TextureDescriptor {
            label: Some("Object ID Texture"),
            size,
            mip_level_count: 1,
            sample_count: 1,
            dimension: wgpu::TextureDimension::D2,
            format: wgpu::TextureFormat::R32Uint,
            usage: wgpu::TextureUsages::RENDER_ATTACHMENT
                | wgpu::TextureUsages::TEXTURE_BINDING
                | wgpu::TextureUsages::COPY_SRC,
            view_formats: &[],
        });

        let position_texture = device.create_texture(&wgpu::TextureDescriptor {
            label: Some("Position Texture"),
            size,
            mip_level_count: 1,
            sample_count: 1,
            dimension: wgpu::TextureDimension::D2,
            format: wgpu::TextureFormat::Rgba32Float,
            usage: wgpu::TextureUsages::RENDER_ATTACHMENT
                | wgpu::TextureUsages::TEXTURE_BINDING
                | wgpu::TextureUsages::COPY_SRC,
            view_formats: &[],
        });

        let depth_texture = device.create_texture(&wgpu::TextureDescriptor {
            label: Some("Depth Texture"),
            size,
            mip_level_count: 1,
            sample_count: 1,
            dimension: wgpu::TextureDimension::D2,
            format: wgpu::TextureFormat::Depth32Float,
            usage: wgpu::TextureUsages::RENDER_ATTACHMENT,
            view_formats: &[],
        });

        let mut gpu_geometries = HashMap::new();

        // Create shared bind group layout (for projection matrix)
        let shared_bind_group_layout = device.create_bind_group_layout(
            &wgpu::BindGroupLayoutDescriptor {
                label: Some("Shared Bind Group Layout"),
                entries: &[wgpu::BindGroupLayoutEntry {
                    binding: 0,
                    visibility: wgpu::ShaderStages::VERTEX,
                    ty: wgpu::BindingType::Buffer {
                        ty: wgpu::BufferBindingType::Uniform,
                        has_dynamic_offset: false,
                        min_binding_size: None,
                    },
                    count: None,
                }],
            },
        );

        // Create the uniform bind group layout
        let geometry_uniform_bindgroup_layout = device.create_bind_group_layout(
            &wgpu::BindGroupLayoutDescriptor {
                label: Some("Geometry Uniform Bind Group Layout"),
                entries: &[wgpu::BindGroupLayoutEntry {
                    binding: 0,
                    visibility: wgpu::ShaderStages::VERTEX | wgpu::ShaderStages::FRAGMENT,
                    ty: wgpu::BindingType::Buffer {
                        ty: wgpu::BufferBindingType::Uniform,
                        has_dynamic_offset: false,
                        min_binding_size: None,
                    },
                    count: None,
                }],
            },
        );

        // Create shared uniform buffer
        let shared_uniform_buffer = device.create_buffer(&wgpu::BufferDescriptor {
            label: Some("Shared Uniform Buffer"),
            size: std::mem::size_of::<SharedUniforms>() as u64,
            usage: wgpu::BufferUsages::UNIFORM | wgpu::BufferUsages::COPY_DST,
            mapped_at_creation: false,
        });

        // Create shared bind group
        let shared_bind_group = device.create_bind_group(&wgpu::BindGroupDescriptor {
            label: Some("Shared Bind Group"),
            layout: &shared_bind_group_layout,
            entries: &[wgpu::BindGroupEntry {
                binding: 0,
                resource: shared_uniform_buffer.as_entire_binding(),
            }],
        });

        for (id, geometry) in &self.geometry {
            // Create uniform buffer per geometry
            let uniform_buffer = device.create_buffer_init(
                &wgpu::util::BufferInitDescriptor {
                    label: Some(&format!(
                        "Uniform Buffer {}",
                        id.0
                    )),
                    contents: bytemuck::cast_slice(&[geometry.uniforms]),
                    usage: wgpu::BufferUsages::UNIFORM | wgpu::BufferUsages::COPY_DST,
                },
            );

            // Create bind group using the layout and buffer
            let bind_group = device.create_bind_group(&wgpu::BindGroupDescriptor {
                label: Some(&format!(
                    "Bind Group {}",
                    id.0
                )),
                layout: &geometry_uniform_bindgroup_layout,
                entries: &[wgpu::BindGroupEntry {
                    binding: 0,
                    resource: uniform_buffer.as_entire_binding(),
                }],
            });

            // Create vertex buffers for each geometry
            let vertices = simple_vertices(
                &geometry
                    .geometry
                    .get_vertices(),
            );
            let vertex_buffer = device.create_buffer_init(
                &wgpu::util::BufferInitDescriptor {
                    label: Some(&format!(
                        "Vertex Buffer {}",
                        id.0
                    )),
                    contents: bytemuck::cast_slice(&vertices),
                    usage: wgpu::BufferUsages::VERTEX,
                },
            );

            let gpu_geometry = GpuGeometryResources {
                bind_group,
                uniform_buffer,
                vertex_buffer,
                vertex_count: vertices.len() as u32,
            };

            gpu_geometries.insert(*id, gpu_geometry);
        }

        // let reduction_buffers = ReductionBuffers::new(
        //     &device,
        //     self.geometry
        //         .len(),
        // );

        self.initialized = Some(GpuInitialized {
            device,
            queue,
            object_id_texture: object_id_texture.create_view(&Default::default()),
            position_texture: position_texture.create_view(&Default::default()),
            depth_texture: depth_texture.create_view(&Default::default()),
            resolution,
            geometry: gpu_geometries,
            geometry_uniform_bindgroup_layout,
            // reduction_buffers,
            shared_uniform_buffer,
            shared_bind_group,
            shared_bind_group_layout,
        });

        // if let Some(gpu) = &self.initialized {
        //     // initialize center of pressure area
        //     if let Some(surface_area) = &mut self.surface_area {
        //         surface_area.initialize(
        //             &gpu.device,
        //             &gpu.geometry_uniform_bindgroup_layout,
        //             resolution,
        //         );
        //     }
        // }

        // if let Some(gpu) = &self.initialized {
        //     // initialize solar radiation pressure
        //     if let Some(surface_area) = &mut self.surface_area {
        //         surface_area.initialize(
        //             &gpu.device,
        //             &gpu.geometry_uniform_bindgroup_layout,
        //             resolution,
        //         );
        //     }
        // }

        if let Some(gpu) = &self.initialized {
            let threads_per_workgroup = 8 * 8;
            let total_pixels = resolution * resolution;
            let n_workgroups = (total_pixels + threads_per_workgroup - 1) / threads_per_workgroup;

            // initialize surface area
            if let Some(surface_area) = &mut self.surface_area {
                surface_area.initialize(
                    &gpu.device,
                    &gpu.shared_bind_group_layout,
                    &gpu.geometry_uniform_bindgroup_layout,
                    gpu.geometry
                        .len(),
                    &gpu.object_id_texture,
                    &gpu.position_texture,
                    n_workgroups as usize,
                );
            }
        }
    }

    pub fn update_geometry(&mut self, id: GeometryId, state: &GeometryState) {
        if let Some(geometry_data) = self
            .geometry
            .get_mut(&id)
        {
            // Update the CPU-side uniforms
            geometry_data
                .uniforms
                .world_transform = geometry_data
                .geometry
                .get_transform(state)
                .transformation_matrix;

            // Update the GPU uniform buffer
            if let Some(initialized) = &mut self.initialized {
                if let Some(gpu_geometry) = initialized
                    .geometry
                    .get(&id)
                {
                    // Write the updated uniforms to the GPU buffer
                    initialized
                        .queue
                        .write_buffer(
                            &gpu_geometry.uniform_buffer,
                            0, // offset
                            bytemuck::cast_slice(&[geometry_data.uniforms]),
                        );
                }
            }
        } else {
            panic!(
                "Geometry with ID {:?} not found",
                id
            );
        }
    }

    pub fn with_center_of_pressure(mut self) -> Self {
        todo!()
    }

    pub fn with_solar_radiation_pressure(mut self) -> Self {
        todo!()
    }

    pub fn with_surface_area(mut self) -> Self {
        self.surface_area = Some(SurfaceAreaCalculator::new());
        self
    }
}

fn create_orthographic_projection(
    bounds: &SceneBounds,
    view_direction: &[f32; 3],
    safety_factor: f32,
) -> [[f32; 4]; 4] {
    let min = Vec3::new(
        bounds.min_x,
        bounds.min_y,
        bounds.min_z,
    );
    let max = Vec3::new(
        bounds.max_x,
        bounds.max_y,
        bounds.max_z,
    );
    let center = (min + max) * 0.5;

    // Calculate half-extents, not full size
    let half_extents = (max - min) * 0.5 * safety_factor;

    let dir = Vec3::from(*view_direction).normalize();

    let world_up = Vec3::Z;

    let right = if dir
        .cross(world_up)
        .length()
        > 0.001
    {
        dir.cross(world_up)
            .normalize()
    } else {
        // View direction is parallel to Z, use Y as fallback
        Vec3::Y
    };
    let up = right
        .cross(dir)
        .normalize();

    let eye = center - dir * half_extents.length() * 2.0;

    //let view = Mat4::look_at_rh(eye, center, up);
    //Build view matrix manually instead of using look_at_rh
    // sinec glams frame is x right y up z out versus out frame of x out y right z up
    let view = Mat4::from_cols(
        Vec4::new(right.x, up.x, -dir.x, 0.0), // Column 0
        Vec4::new(right.y, up.y, -dir.y, 0.0), // Column 1
        Vec4::new(right.z, up.z, -dir.z, 0.0), // Column 2
        Vec4::new(
            -right.dot(eye),
            -up.dot(eye),
            dir.dot(eye),
            1.0,
        ), // Column 3
    );

    // Use half-extents for orthographic bounds
    let ortho = Mat4::orthographic_rh(
        -half_extents.y,
        half_extents.y,
        -half_extents.z,
        half_extents.z,
        0.01 * half_extents.length(),
        half_extents.length() * 4.0,
    );

    (ortho * view).to_cols_array_2d()
}

#[cfg(test)]
mod tests {
    use std::{f64::consts::PI, time::Instant};

    use super::*;
    use glam::{DQuat, DVec3};
    use nadir_3d::geometry::{GeometryState, cuboid::Cuboid};

    //#[test]
    fn test_cube_area() {
        // Create a GPU calculator with surface area capability
        let mut gpu_calc = GpuCalculator::new().with_surface_area();

        // Build test geometry (unit cube)
        let cube_geometry = Cuboid::new(1.0, 1.0, 1.0).unwrap();
        let geometry_state = GeometryState::default(); // Assuming default state is identity transform

        // Add geometry to the calculator
        let _cube_id = gpu_calc.add_geometry(
            cube_geometry.into(),
            &geometry_state,
        );

        // Initialize the GPU resources
        gpu_calc.initialize();

        // Front-on (Z) view - looking at the cube from the front
        let view_direction = [0.0, 0.0, -1.0];

        // Calculate surface area using the new framework
        let areas = gpu_calc.calculate_surface_area(&view_direction);

        // Only one object, expect just front face: area should be close to 1.0
        assert_eq!(
            areas.len(),
            1,
            "Should have one geometry"
        );
        let calculated_area = &areas[0];

        println!(
            "Calculated area: {:?}",
            calculated_area.surface_area
        );

        // For a unit cube viewed from the front, we should see approximately 1.0 square units
        assert!(
            (calculated_area.surface_area - 1.0).abs() < 0.05, // Allow small error due to rasterization
            "Expected ~1.0, got {:?}",
            calculated_area
        );
    }

    //#[test]
    fn test_cube_area_multiple_views() {
        let mut gpu_calc = GpuCalculator::new().with_surface_area();

        let cube_geometry = Cuboid::new(2.0, 2.0, 2.0).unwrap(); // 2x2x2 cube
        let geometry_state = GeometryState::default();

        let _cube_id = gpu_calc.add_geometry(
            cube_geometry.into(),
            &geometry_state,
        );
        gpu_calc.initialize();

        // Test different viewing directions
        let test_cases = [
            ([0.0, 0.0, -1.0], "front"),  // Front face
            ([0.0, 0.0, 1.0], "back"),    // Back face
            ([1.0, 0.0, 0.0], "right"),   // Right face
            ([-1.0, 0.0, 0.0], "left"),   // Left face
            ([0.0, 1.0, 0.0], "top"),     // Top face
            ([0.0, -1.0, 0.0], "bottom"), // Bottom face
        ];

        for (view_direction, name) in test_cases {
            let areas = gpu_calc.calculate_surface_area(&view_direction);

            let calculated_area = &areas[0];
            println!(
                "{} view calculated area: {:?}",
                name, calculated_area
            );

            // Each face of a 2x2 cube should have area 4.0
            assert!(
                (calculated_area.surface_area - 4.0).abs() < 1.0,
                "{} view: Expected ~4.0, got {:?}",
                name,
                calculated_area
            );
        }
    }

    #[test]
    fn test_rotated_cube_area() {
        // Create a GPU calculator with surface area capability
        let mut gpu_calc = GpuCalculator::new().with_surface_area();

        // Build test geometry (unit cube)
        let cube_geometry = Cuboid::new(1.0, 1.0, 1.0).unwrap();
        let geometry_state = GeometryState {
            position: DVec3::ZERO,
            rotation: DQuat::from_euler(
                glam::EulerRot::YXZ,
                PI / 4.0,
                PI / 4.0,
                0.0,
            ),
        };

        // Add geometry to the calculator
        let _cube_id = gpu_calc.add_geometry(
            cube_geometry.into(),
            &geometry_state,
        );

        // Initialize the GPU resources
        gpu_calc.initialize();

        // Front-on (X) view - looking at the cube from the front
        let view_direction = [-1.0, 0.0, 0.0];

        let start = Instant::now();
        // Calculate surface area using the new framework
        let start = Instant::now();
        let areas = gpu_calc.calculate_surface_area(&view_direction);
        let stop = Instant::now();
        let duration = stop.duration_since(start);
<<<<<<< HEAD
        dbg!(duration.as_micros());
=======
        dbg!(duration);

>>>>>>> 732e499e
        // Only one object, expect just front face: area should be close to 1.0
        assert_eq!(
            areas.len(),
            1,
            "Should have one geometry"
        );
        let calculated_area = &areas[0];

        println!(
            "Calculated area: {:?}",
            calculated_area
        );

        // For a unit cube viewed from the front, we should see approximately 1.0 square units
        assert!(
            (calculated_area.surface_area - (3.0 as f64).sqrt()).abs() < 0.05, // Allow small error due to rasterization
            "Expected ~1.0, got {:?}",
            calculated_area
        );
    }

    //#[test]
    fn test_2_cubes_area() {
        // Create a GPU calculator with surface area capability
        let mut gpu_calc = GpuCalculator::new().with_surface_area();

        // Build test geometry (unit cube)
        let cube_geometry = Cuboid::new(1.0, 1.0, 1.0).unwrap();
        let state1 = GeometryState {
            position: DVec3 { x: 0.0, y: 0.5, z: 0.5 },
            rotation: DQuat::IDENTITY,
        };

        let state2 = GeometryState {
            position: DVec3 { x: 0.0, y: -0.5, z: -0.5 },
            rotation: DQuat::IDENTITY,
        };

        gpu_calc.add_geometry(cube_geometry.into(), &state1);

        gpu_calc.add_geometry(cube_geometry.into(), &state2);

        gpu_calc.initialize();

        let view_direction = [-1.0, 0.0, 0.0];

        // Calculate surface area using the new framework
        let areas = gpu_calc.calculate_surface_area(&view_direction);

        // Only one object, expect just front face: area should be close to 1.0
        assert_eq!(
            areas.len(),
            2,
            "Should have one geometry"
        );
        let calculated_area = &areas[0];

        println!(
            "Calculated area: {:?}",
            calculated_area
        );

        // For a unit cube viewed from the front, we should see approximately 1.0 square units
        assert!(
            (calculated_area.surface_area - 1.0).abs() < 0.05, // Allow small error due to rasterization
            "Expected ~1.0, got {:?}",
            calculated_area
        );

        let calculated_area = &areas[1];

        println!(
            "Calculated area: {:?}",
            calculated_area
        );

        // For a unit cube viewed from the front, we should see approximately 1.0 square units
        assert!(
            (calculated_area.surface_area - 1.0).abs() < 0.05, // Allow small error due to rasterization
            "Expected ~1.0, got {:?}",
            calculated_area
        );
    }
}<|MERGE_RESOLUTION|>--- conflicted
+++ resolved
@@ -170,11 +170,7 @@
 impl GpuCalculator {
     pub fn new() -> Self {
         Self {
-<<<<<<< HEAD
-            method: GpuCalculatorMethod::Rasterization { resolution: 512, safety_factor: 1.0 },
-=======
             method: GpuCalculatorMethod::Rasterization { resolution: 128, safety_factor: 1.0 },
->>>>>>> 732e499e
             geometry: HashMap::new(),
             surface_area: None,
             initialized: None,
@@ -815,12 +811,8 @@
         let areas = gpu_calc.calculate_surface_area(&view_direction);
         let stop = Instant::now();
         let duration = stop.duration_since(start);
-<<<<<<< HEAD
-        dbg!(duration.as_micros());
-=======
         dbg!(duration);
 
->>>>>>> 732e499e
         // Only one object, expect just front face: area should be close to 1.0
         assert_eq!(
             areas.len(),
