--- conflicted
+++ resolved
@@ -59,10 +59,6 @@
         theta: 1.0,
         omega: 0.0,
     }; // Initial state of the pendulum
-<<<<<<< HEAD
-    
-=======
->>>>>>> 7b9d1d4b
 
     let p = PendulumParameters { g: 9.81, l: 1.0 };
 
@@ -80,13 +76,9 @@
 }
 
 fn criterion_benchmark(c: &mut Criterion) {
-<<<<<<< HEAD
-    c.bench_function("pendulum_simulation", |b| b.iter(|| black_box(run_simulation())));
-=======
     c.bench_function("pendulum_simulation", |b| {
         b.iter(|| black_box(run_simulation()))
     });
->>>>>>> 7b9d1d4b
 }
 
 criterion_group!(benches, criterion_benchmark);
